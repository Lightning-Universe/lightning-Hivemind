--- conflicted
+++ resolved
@@ -117,13 +117,10 @@
 
         use_auto_relay: look for libp2p relays to become reachable if we are behind NAT/firewall
 
-<<<<<<< HEAD
-=======
         identity_path: Path to a private key file. If defined, makes the peer ID deterministic.
             If the file does not exist, writes a new private key to this file.
     )
 
->>>>>>> 8de5cc30
         **optimizer_kwargs: kwargs are passed to the :class:`hivemind.Optimizer` class.
     """
 
@@ -152,10 +149,7 @@
         bootstrap_timeout: Optional[float] = None,
         use_relay: bool = True,
         use_auto_relay: bool = False,
-<<<<<<< HEAD
-=======
         identity_path: str = None,
->>>>>>> 8de5cc30
         **optimizer_kwargs: Any,
     ):
         if platform.system() != "Linux":
@@ -194,19 +188,12 @@
             initial_peers=initial_peers,
             host_maddrs=host_maddrs if host_maddrs is not None else ["/ip4/0.0.0.0/tcp/0", "/ip4/0.0.0.0/udp/0/quic"],
             use_ipfs=use_ipfs,
-<<<<<<< HEAD
-            ensure_bootstrap_success=bool(not use_ipfs),
-=======
             ensure_bootstrap_success=True,
->>>>>>> 8de5cc30
             wait_timeout=wait_timeout,
             bootstrap_timeout=bootstrap_timeout,
             use_relay=use_relay,
             use_auto_relay=use_auto_relay,
-<<<<<<< HEAD
-=======
             identity_path=identity_path,
->>>>>>> 8de5cc30
         )
 
         visible_addresses = [
