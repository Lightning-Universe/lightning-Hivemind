--- conflicted
+++ resolved
@@ -3,8 +3,4 @@
 lightning >=2.0.0
 hivemind >1.1.10, <1.2; sys_platform == 'linux'
 
-<<<<<<< HEAD
-pydantic <3.0.0  # fixme: lift when resolved
-=======
-pydantic <3.0.0
->>>>>>> 91661739
+pydantic <3.0.0